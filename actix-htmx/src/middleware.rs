--- conflicted
+++ resolved
@@ -108,30 +108,18 @@
             if let Some(htmx_response) = req.extensions().get::<Htmx>() {
                 process_trigger_header(
                     HeaderName::from_static(ResponseHeaders::HX_TRIGGER),
-<<<<<<< HEAD
-                    htmx_response_details.get_triggers(TriggerType::Standard),
-                    htmx_response_details.is_simple_trigger(TriggerType::Standard)
-                );
-                process_trigger_header(
-                    HeaderName::from_static(ResponseHeaders::HX_TRIGGER_AFTER_SETTLE),
-                    htmx_response_details.get_triggers(TriggerType::AfterSettle),
-                    htmx_response_details.is_simple_trigger(TriggerType::AfterSettle)
-                );
-                process_trigger_header(
-                    HeaderName::from_static(ResponseHeaders::HX_TRIGGER_AFTER_SWAP),
-                    htmx_response_details.get_triggers(TriggerType::AfterSwap),
-                    htmx_response_details.is_simple_trigger(TriggerType::AfterSwap)
-=======
                     htmx_response.get_triggers(TriggerType::Standard),
+                    htmx_response.is_simple_trigger(TriggerType::Standard)
                 );
                 process_trigger_header(
                     HeaderName::from_static(ResponseHeaders::HX_TRIGGER_AFTER_SETTLE),
                     htmx_response.get_triggers(TriggerType::AfterSettle),
+                    htmx_response.is_simple_trigger(TriggerType::AfterSettle)
                 );
                 process_trigger_header(
                     HeaderName::from_static(ResponseHeaders::HX_TRIGGER_AFTER_SWAP),
                     htmx_response.get_triggers(TriggerType::AfterSwap),
->>>>>>> 44e0f906
+                    htmx_response.is_simple_trigger(TriggerType::AfterSwap)
                 );
 
                 let response_headers = htmx_response.get_response_headers();
